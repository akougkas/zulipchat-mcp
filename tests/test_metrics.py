"""Comprehensive tests for metrics collection system."""

import time
from datetime import datetime

<<<<<<< HEAD
from src.zulipchat_mcp.utils.metrics import (
=======
from zulipchat_mcp.metrics import (
>>>>>>> 613798ae
    MetricsCollector,
    metrics,
)


class TestMetricsCollector:
    """Test metrics collector functionality."""

    def test_metrics_collector_initialization(self):
        """Test metrics collector initialization."""
        collector = MetricsCollector()

        assert collector.start_time is not None
        assert isinstance(collector.counters, dict)
        assert isinstance(collector.gauges, dict)
        assert isinstance(collector.histograms, dict)
        assert len(collector.counters) == 0
        assert len(collector.gauges) == 0
        assert len(collector.histograms) == 0

    def test_increment_counter(self):
        """Test incrementing a counter."""
        collector = MetricsCollector()

        # Initial increment
        collector.increment_counter("test_counter")
        assert collector.counters["test_counter"] == 1

        # Subsequent increment
        collector.increment_counter("test_counter")
        assert collector.counters["test_counter"] == 2

        # Increment with value
        collector.increment_counter("test_counter", 5)
        assert collector.counters["test_counter"] == 7

    def test_increment_counter_with_labels(self):
        """Test incrementing a counter with labels."""
        collector = MetricsCollector()

        collector.increment_counter("requests", 1, {"method": "GET"})
        collector.increment_counter("requests", 1, {"method": "POST"})
        collector.increment_counter("requests", 2, {"method": "GET"})

        assert collector.counters["requests{method=GET}"] == 3
        assert collector.counters["requests{method=POST}"] == 1

    def test_set_gauge(self):
        """Test setting a gauge value."""
        collector = MetricsCollector()

        collector.set_gauge("memory_usage", 1024)
        assert collector.gauges["memory_usage"] == 1024

        # Update gauge
        collector.set_gauge("memory_usage", 2048)
        assert collector.gauges["memory_usage"] == 2048

    def test_set_gauge_with_labels(self):
        """Test setting a gauge with labels."""
        collector = MetricsCollector()

        collector.set_gauge("cpu_usage", 50.5, {"core": "0"})
        collector.set_gauge("cpu_usage", 75.2, {"core": "1"})

        assert collector.gauges["cpu_usage{core=0}"] == 50.5
        assert collector.gauges["cpu_usage{core=1}"] == 75.2

    def test_record_histogram(self):
        """Test recording histogram values."""
        collector = MetricsCollector()

        # Record multiple values
        values = [10, 20, 30, 40, 50]
        for v in values:
            collector.record_histogram("response_time", v)

        assert "response_time" in collector.histograms
        assert collector.histograms["response_time"] == values

    def test_record_histogram_with_labels(self):
        """Test recording histogram with labels."""
        collector = MetricsCollector()

        collector.record_histogram("latency", 100, {"endpoint": "/api/users"})
        collector.record_histogram("latency", 200, {"endpoint": "/api/posts"})
        collector.record_histogram("latency", 150, {"endpoint": "/api/users"})

        assert collector.histograms["latency{endpoint=/api/users}"] == [100, 150]
        assert collector.histograms["latency{endpoint=/api/posts}"] == [200]

    def test_histogram_memory_limit(self):
        """Test that histograms don't grow indefinitely."""
        collector = MetricsCollector()

        # Record more than 1000 values
        for i in range(1100):
            collector.record_histogram("test_histogram", i)

        # Should keep only last 1000 values
        assert len(collector.histograms["test_histogram"]) == 1000
        assert (
            collector.histograms["test_histogram"][0] == 100
        )  # First value should be 100
        assert (
            collector.histograms["test_histogram"][-1] == 1099
        )  # Last value should be 1099

    def test_make_key(self):
        """Test metric key generation."""
        collector = MetricsCollector()

        # Without labels
        key = collector._make_key("metric_name", None)
        assert key == "metric_name"

        # With labels
        key = collector._make_key(
            "metric_name", {"label1": "value1", "label2": "value2"}
        )
        assert key == "metric_name{label1=value1,label2=value2}"

        # Labels should be sorted
        key1 = collector._make_key("metric", {"b": "2", "a": "1"})
        key2 = collector._make_key("metric", {"a": "1", "b": "2"})
        assert key1 == key2

    def test_get_metrics(self):
        """Test getting all metrics."""
        collector = MetricsCollector()

        # Set up various metrics
        collector.increment_counter("messages_sent", 10)
        collector.set_gauge("active_users", 5)
        collector.record_histogram("latency", 100)
        collector.record_histogram("latency", 200)

        metrics_data = collector.get_metrics()

        # Check basic structure
        assert "uptime_seconds" in metrics_data
        assert metrics_data["uptime_seconds"] >= 0
        assert "timestamp" in metrics_data

        # Check counters
        assert "counters" in metrics_data
        assert metrics_data["counters"]["messages_sent"] == 10

        # Check gauges
        assert "gauges" in metrics_data
        assert metrics_data["gauges"]["active_users"] == 5

        # Check histograms
        assert "histograms" in metrics_data
        assert "latency" in metrics_data["histograms"]
        assert metrics_data["histograms"]["latency"]["count"] == 2
        assert metrics_data["histograms"]["latency"]["mean"] == 150.0
        assert metrics_data["histograms"]["latency"]["min"] == 100
        assert metrics_data["histograms"]["latency"]["max"] == 200
        assert (
            metrics_data["histograms"]["latency"]["p50"] == 200
        )  # Median of [100, 200]

    def test_get_metrics_empty(self):
        """Test getting metrics when empty."""
        collector = MetricsCollector()

        metrics_data = collector.get_metrics()

        assert "uptime_seconds" in metrics_data
        assert "timestamp" in metrics_data
        assert metrics_data["counters"] == {}
        assert metrics_data["gauges"] == {}
        assert metrics_data["histograms"] == {}

    def test_histogram_statistics(self):
        """Test histogram statistical calculations."""
        collector = MetricsCollector()

        # Test with single value
        collector.record_histogram("single", 42)
        metrics_data = collector.get_metrics()

        single_stats = metrics_data["histograms"]["single"]
        assert single_stats["count"] == 1
        assert single_stats["mean"] == 42.0
        assert single_stats["min"] == 42
        assert single_stats["max"] == 42
        assert single_stats["p50"] == 42
        assert single_stats["p95"] == 42
        assert single_stats["p99"] == 42

        # Test with multiple values
        collector = MetricsCollector()
        for i in range(100):
            collector.record_histogram("percentiles", i)

        metrics_data = collector.get_metrics()
        percentile_stats = metrics_data["histograms"]["percentiles"]

        assert percentile_stats["count"] == 100
        assert percentile_stats["min"] == 0
        assert percentile_stats["max"] == 99
        assert percentile_stats["mean"] == 49.5
        assert percentile_stats["p50"] == 50
        assert percentile_stats["p95"] == 95
        assert percentile_stats["p99"] == 99


class TestGlobalMetrics:
    """Test the global metrics instance."""

    def test_global_metrics_instance(self):
        """Test that global metrics instance is available."""
        assert metrics is not None
        assert isinstance(metrics, MetricsCollector)

    def test_global_metrics_operations(self):
        """Test operations on global metrics instance."""
        # Perform operations
        metrics.increment_counter("global_counter", 5)
        metrics.set_gauge("global_gauge", 100)
        metrics.record_histogram("global_histogram", 50)

        # Check full metrics
        metrics_data = metrics.get_metrics()
        assert "global_counter" in metrics_data["counters"]
        assert "global_gauge" in metrics_data["gauges"]
        assert "global_histogram" in metrics_data["histograms"]


class TestIntegration:
    """Integration tests for metrics system."""

    def test_metrics_collection_integration(self):
        """Test complete metrics collection workflow."""
        collector = MetricsCollector()

        # Simulate application metrics
        for i in range(10):
            collector.increment_counter("requests")

            # Simulate varying response times
            response_time = 100 + i * 10
            collector.record_histogram("response_time", response_time)

            # Update active connections gauge
            collector.set_gauge("active_connections", i + 1)

        # Add some labeled metrics
        collector.increment_counter("errors", 1, {"type": "timeout"})
        collector.increment_counter("errors", 2, {"type": "rate_limit"})

        # Get comprehensive metrics
        metrics_data = collector.get_metrics()

        # Verify counters
        assert metrics_data["counters"]["requests"] == 10
        assert metrics_data["counters"]["errors{type=timeout}"] == 1
        assert metrics_data["counters"]["errors{type=rate_limit}"] == 2

        # Verify gauges
        assert metrics_data["gauges"]["active_connections"] == 10

        # Verify histograms
        response_stats = metrics_data["histograms"]["response_time"]
        assert response_stats["count"] == 10
        assert response_stats["min"] == 100
        assert response_stats["max"] == 190
        assert response_stats["mean"] == 145.0

        # Verify uptime
        assert metrics_data["uptime_seconds"] > 0

    def test_concurrent_metrics_operations(self):
        """Test thread-safety of metrics operations."""
        import threading

        collector = MetricsCollector()

        def increment_counter():
            for _ in range(100):
                collector.increment_counter("concurrent_counter")

        def record_values():
            for i in range(100):
                collector.record_histogram("concurrent_histogram", i)

        def update_gauge():
            for i in range(100):
                collector.set_gauge("concurrent_gauge", i)

        # Start multiple threads
        threads = []
        for _ in range(3):
            threads.append(threading.Thread(target=increment_counter))
            threads.append(threading.Thread(target=record_values))
            threads.append(threading.Thread(target=update_gauge))

        for t in threads:
            t.start()

        for t in threads:
            t.join()

        # Verify metrics
        metrics_data = collector.get_metrics()

        # Should have 300 increments (3 threads × 100)
        assert metrics_data["counters"]["concurrent_counter"] == 300

        # Should have 300 histogram values
        assert metrics_data["histograms"]["concurrent_histogram"]["count"] == 300

        # Gauge should have last value (99)
        assert metrics_data["gauges"]["concurrent_gauge"] == 99

    def test_metrics_with_various_labels(self):
        """Test metrics collection with various label combinations."""
        collector = MetricsCollector()

        # HTTP requests with method and status
        collector.increment_counter(
            "http_requests", 1, {"method": "GET", "status": "200"}
        )
        collector.increment_counter(
            "http_requests", 1, {"method": "GET", "status": "404"}
        )
        collector.increment_counter(
            "http_requests", 1, {"method": "POST", "status": "201"}
        )
        collector.increment_counter(
            "http_requests", 1, {"method": "GET", "status": "200"}
        )

        # Response times per endpoint
        collector.record_histogram("response_time_ms", 100, {"endpoint": "/api/users"})
        collector.record_histogram("response_time_ms", 150, {"endpoint": "/api/users"})
        collector.record_histogram("response_time_ms", 200, {"endpoint": "/api/posts"})

        # Memory usage per service
        collector.set_gauge("memory_mb", 512, {"service": "api"})
        collector.set_gauge("memory_mb", 256, {"service": "worker"})

        metrics_data = collector.get_metrics()

        # Check HTTP requests
        assert metrics_data["counters"]["http_requests{method=GET,status=200}"] == 2
        assert metrics_data["counters"]["http_requests{method=GET,status=404}"] == 1
        assert metrics_data["counters"]["http_requests{method=POST,status=201}"] == 1

        # Check response times
        assert (
            metrics_data["histograms"]["response_time_ms{endpoint=/api/users}"]["count"]
            == 2
        )
        assert (
            metrics_data["histograms"]["response_time_ms{endpoint=/api/users}"]["mean"]
            == 125.0
        )
        assert (
            metrics_data["histograms"]["response_time_ms{endpoint=/api/posts}"]["count"]
            == 1
        )

        # Check memory gauges
        assert metrics_data["gauges"]["memory_mb{service=api}"] == 512
        assert metrics_data["gauges"]["memory_mb{service=worker}"] == 256

    def test_metrics_collector_uptime(self):
        """Test that uptime is calculated correctly."""
        collector = MetricsCollector()

        # Wait a bit
        time.sleep(0.1)

        metrics_data = collector.get_metrics()

        # Uptime should be at least 0.1 seconds
        assert metrics_data["uptime_seconds"] >= 0.1
        assert metrics_data["uptime_seconds"] < 1.0  # But not too much

    def test_metrics_timestamp_format(self):
        """Test that timestamp is in ISO format."""
        collector = MetricsCollector()

        metrics_data = collector.get_metrics()

        # Should be able to parse the timestamp
        timestamp_str = metrics_data["timestamp"]
        parsed = datetime.fromisoformat(timestamp_str)
        assert parsed is not None

        # Should be recent
        now = datetime.now()
        diff = abs((now - parsed).total_seconds())
        assert diff < 1.0  # Within 1 second<|MERGE_RESOLUTION|>--- conflicted
+++ resolved
@@ -3,11 +3,7 @@
 import time
 from datetime import datetime
 
-<<<<<<< HEAD
-from src.zulipchat_mcp.utils.metrics import (
-=======
 from zulipchat_mcp.metrics import (
->>>>>>> 613798ae
     MetricsCollector,
     metrics,
 )
