--- conflicted
+++ resolved
@@ -8,28 +8,8 @@
 
 import pytest
 
-<<<<<<< HEAD
-from src.zulipchat_mcp.core.exceptions import ConnectionError, ValidationError
-
-# Mock Zulip data classes for tests
-class ZulipMessage:
-    def __init__(self, **kwargs):
-        for k, v in kwargs.items():
-            setattr(self, k, v)
-
-class ZulipStream:
-    def __init__(self, **kwargs):
-        for k, v in kwargs.items():
-            setattr(self, k, v)
-
-class ZulipUser:
-    def __init__(self, **kwargs):
-        for k, v in kwargs.items():
-            setattr(self, k, v)
-=======
 from zulipchat_mcp.client import ZulipMessage, ZulipStream, ZulipUser
 from zulipchat_mcp.exceptions import ConnectionError, ValidationError
->>>>>>> 613798ae
 
 
 class TestSendMessageTool:
